module Auth.Flow exposing (..)

import Auth.Common exposing (LogoutEndpointConfig(..), MethodId, ToBackend(..))
import Auth.Method.EmailMagicLink
import Auth.Method.OAuthGithub
import Auth.Method.OAuthGoogle
import Auth.Protocol.OAuth
import Browser.Navigation as Navigation
import Dict exposing (Dict)
import List.Extra as List
import OAuth
import OAuth.AuthorizationCode as OAuth
import Process
import SHA1
import Task
import Time
import Url exposing (Protocol(..), Url)
import Url.Builder exposing (QueryParameter)


init :
    { frontendModel | authFlow : Auth.Common.Flow, authRedirectBaseUrl : Url }
    -> Auth.Common.MethodId
    -> Url
    -> Navigation.Key
    -> (Auth.Common.ToBackend -> Cmd frontendMsg)
    -> ( { frontendModel | authFlow : Auth.Common.Flow, authRedirectBaseUrl : Url }, Cmd frontendMsg )
init model methodId origin navigationKey toBackendFn =
    case methodId of
        "EmailMagicLink" ->
            Auth.Method.EmailMagicLink.onFrontendCallbackInit model methodId origin navigationKey toBackendFn

        "OAuthGithub" ->
            Auth.Protocol.OAuth.onFrontendCallbackInit model methodId origin navigationKey toBackendFn

        "OAuthGoogle" ->
            Auth.Protocol.OAuth.onFrontendCallbackInit model methodId origin navigationKey toBackendFn

        "OAuthAuth0" ->
            Auth.Protocol.OAuth.onFrontendCallbackInit model methodId origin navigationKey toBackendFn

        _ ->
            let
                clearUrl =
                    Navigation.replaceUrl navigationKey (Url.toString model.authRedirectBaseUrl)
            in
            ( { model | authFlow = Auth.Common.Errored <| Auth.Common.ErrAuthString ("Unsupported auth method: " ++ methodId) }
            , clearUrl
            )


onFrontendLogoutCallback navigationMsg toBackendFn =
    Cmd.batch
        [ toBackendFn AuthLogoutRequested
        , navigationMsg
        ]


updateFromFrontend { asBackendMsg } clientId sessionId authToBackend model =
    case authToBackend of
        Auth.Common.AuthSigninInitiated params ->
            ( model
            , withCurrentTime
                (\now ->
                    asBackendMsg <|
                        Auth.Common.AuthSigninInitiated_
                            { sessionId = sessionId
                            , clientId = clientId
                            , methodId = params.methodId
                            , baseUrl = params.baseUrl
                            , now = now
                            , username = params.username
                            }
                )
            )

        Auth.Common.AuthCallbackReceived methodId receivedUrl code state ->
            ( model
            , Time.now
                |> Task.perform
                    (\now ->
                        asBackendMsg <|
                            Auth.Common.AuthCallbackReceived_
                                sessionId
                                clientId
                                methodId
                                receivedUrl
                                code
                                state
                                now
                    )
            )

        Auth.Common.AuthRenewSessionRequested ->
            ( model
            , Time.now
                |> Task.perform
                    (\t ->
                        asBackendMsg <|
                            Auth.Common.AuthRenewSession sessionId clientId
                    )
            )

        Auth.Common.AuthLogoutRequested ->
            ( model
            , Time.now
                |> Task.perform
                    (\t ->
                        asBackendMsg <|
                            Auth.Common.AuthLogout sessionId clientId
                    )
            )


type alias BackendUpdateConfig frontendMsg backendMsg toFrontend frontendModel backendModel =
    { asToFrontend : Auth.Common.ToFrontend -> toFrontend
    , asBackendMsg : Auth.Common.BackendMsg -> backendMsg
    , sendToFrontend : Auth.Common.SessionId -> toFrontend -> Cmd backendMsg
    , backendModel : { backendModel | pendingAuths : Dict Auth.Common.SessionId Auth.Common.PendingAuth }
    , loadMethod : Auth.Common.MethodId -> Maybe (Auth.Common.Configuration frontendMsg backendMsg frontendModel backendModel)
    , handleAuthSuccess :
        Auth.Common.SessionId
        -> Auth.Common.ClientId
        -> Auth.Common.UserInfo
        -> MethodId
        -> Maybe Auth.Common.Token
        -> Time.Posix
        -> ( { backendModel | pendingAuths : Dict Auth.Common.SessionId Auth.Common.PendingAuth }, Cmd backendMsg )
    , renewSession : Auth.Common.SessionId -> Auth.Common.ClientId -> backendModel -> ( backendModel, Cmd backendMsg )
    , logout : Auth.Common.SessionId -> Auth.Common.ClientId -> backendModel -> ( backendModel, Cmd backendMsg )
    , isDev : Bool
    }


backendUpdate :
    BackendUpdateConfig
        frontendMsg
        backendMsg
        toFrontend
        frontendModel
        { backendModel | pendingAuths : Dict Auth.Common.SessionId Auth.Common.PendingAuth }
    -> Auth.Common.BackendMsg
    -> ( { backendModel | pendingAuths : Dict Auth.Common.SessionId Auth.Common.PendingAuth }, Cmd backendMsg )
backendUpdate { asToFrontend, asBackendMsg, sendToFrontend, backendModel, loadMethod, handleAuthSuccess, renewSession, logout, isDev } authBackendMsg =
    let
        authError str =
            asToFrontend (Auth.Common.AuthError (Auth.Common.ErrAuthString str))

        withMethod methodId clientId fn =
            case loadMethod methodId of
                Nothing ->
                    ( backendModel
                    , sendToFrontend clientId <| authError ("Unsupported auth method: " ++ methodId)
                    )

                Just method ->
                    fn method
    in
    case authBackendMsg of
        Auth.Common.AuthSigninInitiated_ { sessionId, clientId, methodId, baseUrl, now, username } ->
            withMethod methodId
                clientId
                (\method ->
                    case method of
                        Auth.Common.ProtocolEmailMagicLink config ->
                            config.initiateSignin sessionId clientId backendModel isDev { username = username } now

                        Auth.Common.ProtocolOAuth config ->
<<<<<<< HEAD
                            let
                                queryAdjustedUrl =
                                    if config.allowLoginQueryParameters then
                                        baseUrl

                                    else
                                        { baseUrl | query = Nothing }
                            in
                            Auth.Protocol.OAuth.initiateSignin sessionId queryAdjustedUrl config asBackendMsg now backendModel
=======
                            Auth.Protocol.OAuth.initiateSignin sessionId baseUrl isDev config asBackendMsg now backendModel
>>>>>>> cbec0168
                )

        Auth.Common.AuthSigninInitiatedDelayed_ sessionId initiateMsg ->
            ( backendModel, sendToFrontend sessionId (asToFrontend initiateMsg) )

        Auth.Common.AuthCallbackReceived_ sessionId clientId methodId receivedUrl code state now ->
            withMethod methodId
                clientId
                (\method ->
                    case method of
                        Auth.Common.ProtocolEmailMagicLink config ->
                            config.onAuthCallbackReceived sessionId clientId receivedUrl code state now asBackendMsg backendModel

                        Auth.Common.ProtocolOAuth config ->
                            Auth.Protocol.OAuth.onAuthCallbackReceived sessionId clientId config receivedUrl code state now asBackendMsg backendModel
                )

        Auth.Common.AuthSuccess sessionId clientId methodId now res ->
            let
                removeSession backendModel_ =
                    { backendModel_ | pendingAuths = backendModel_.pendingAuths |> Dict.remove sessionId }
            in
            withMethod methodId
                clientId
                (\method ->
                    case res of
                        Ok ( userInfo, authToken ) ->
                            handleAuthSuccess sessionId clientId userInfo methodId authToken now
                                |> Tuple.mapFirst removeSession

                        Err err ->
                            ( backendModel, sendToFrontend sessionId (asToFrontend <| Auth.Common.AuthError err) )
                )

        Auth.Common.AuthRenewSession sessionId clientId ->
            renewSession sessionId clientId backendModel

        Auth.Common.AuthLogout sessionId clientId ->
            logout sessionId clientId backendModel


signInRequested :
    Auth.Common.MethodId
    -> { frontendModel | authFlow : Auth.Common.Flow, authRedirectBaseUrl : Url }
    -> Maybe String
    -> ( { frontendModel | authFlow : Auth.Common.Flow, authRedirectBaseUrl : Url }, Auth.Common.ToBackend )
signInRequested methodId model username =
    ( { model | authFlow = Auth.Common.Requested methodId }
    , Auth.Common.AuthSigninInitiated { methodId = methodId, baseUrl = model.authRedirectBaseUrl, username = username }
    )


signOutRequested :
    Maybe LogoutEndpointConfig
    -> List QueryParameter
    -> { a | authFlow : Auth.Common.Flow, authLogoutReturnUrlBase : Url }
    -> ( { a | authFlow : Auth.Common.Flow, authLogoutReturnUrlBase : Url }, Cmd msg )
signOutRequested maybeUrlConfig callBackQueries model =
    ( { model | authFlow = Auth.Common.Idle }
    , case maybeUrlConfig of
        Just (Tenant urlConfig) ->
            Navigation.load <|
                Url.toString urlConfig.url
                    ++ Url.toString model.authLogoutReturnUrlBase
                    ++ urlConfig.returnPath
                    ++ Url.Builder.toQuery callBackQueries

        Just (Home homeUrlConfig) ->
            Navigation.load <|
                Url.toString model.authLogoutReturnUrlBase
                    ++ homeUrlConfig.returnPath

        Nothing ->
            Navigation.load <|
                Url.toString model.authLogoutReturnUrlBase
                    ++ Url.Builder.toQuery callBackQueries
    )


startProviderSignin :
    Url
    -> { frontendModel | authFlow : Auth.Common.Flow }
    -> ( { frontendModel | authFlow : Auth.Common.Flow }, Cmd msg )
startProviderSignin url model =
    ( { model | authFlow = Auth.Common.Pending }
    , Navigation.load (Url.toString url)
    )


setError :
    { frontendModel | authFlow : Auth.Common.Flow }
    -> Auth.Common.Error
    -> ( { frontendModel | authFlow : Auth.Common.Flow }, Cmd msg )
setError model err =
    setAuthFlow model <| Auth.Common.Errored err


setAuthFlow :
    { frontendModel | authFlow : Auth.Common.Flow }
    -> Auth.Common.Flow
    -> ( { frontendModel | authFlow : Auth.Common.Flow }, Cmd msg )
setAuthFlow model flow =
    ( { model | authFlow = flow }, Cmd.none )


errorToString : Auth.Common.Error -> String
errorToString error =
    case error of
        Auth.Common.ErrStateMismatch ->
            "ErrStateMismatch"

        Auth.Common.ErrAuthorization authorizationError ->
            "ErrAuthorization"

        Auth.Common.ErrAuthentication authenticationError ->
            "ErrAuthentication"

        Auth.Common.ErrHTTPGetAccessToken ->
            "ErrHTTPGetAccessToken"

        Auth.Common.ErrHTTPGetUserInfo ->
            "ErrHTTPGetUserInfo"

        Auth.Common.ErrAuthString err ->
            err


withCurrentTime fn =
    Time.now |> Task.perform fn


methodLoader : List (Auth.Common.Configuration frontendMsg backendMsg frontendModel backendModel) -> Auth.Common.MethodId -> Maybe (Auth.Common.Configuration frontendMsg backendMsg frontendModel backendModel)
methodLoader methods methodId =
    methods
        |> List.find
            (\config ->
                case config of
                    Auth.Common.ProtocolEmailMagicLink method ->
                        method.id == methodId

                    Auth.Common.ProtocolOAuth method ->
                        method.id == methodId
            )


findMethod :
    Auth.Common.MethodId
    -> Auth.Common.Config frontendMsg toBackend backendMsg toFrontend frontendModel backendModel
    -> Maybe (Auth.Common.Configuration frontendMsg backendMsg frontendModel backendModel)
findMethod methodId config =
    methodLoader config.methods methodId<|MERGE_RESOLUTION|>--- conflicted
+++ resolved
@@ -166,7 +166,6 @@
                             config.initiateSignin sessionId clientId backendModel isDev { username = username } now
 
                         Auth.Common.ProtocolOAuth config ->
-<<<<<<< HEAD
                             let
                                 queryAdjustedUrl =
                                     if config.allowLoginQueryParameters then
@@ -176,9 +175,6 @@
                                         { baseUrl | query = Nothing }
                             in
                             Auth.Protocol.OAuth.initiateSignin sessionId queryAdjustedUrl config asBackendMsg now backendModel
-=======
-                            Auth.Protocol.OAuth.initiateSignin sessionId baseUrl isDev config asBackendMsg now backendModel
->>>>>>> cbec0168
                 )
 
         Auth.Common.AuthSigninInitiatedDelayed_ sessionId initiateMsg ->
